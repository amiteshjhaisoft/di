# Author: Amitesh Jha | iSoft | 2025-10-07
# LangChain refactor of your LLM chat + local RAG (Chroma) Streamlit app.
# - Uses: Directory -> Loaders -> TextSplitter -> Embeddings -> Chroma -> ConversationalRetrievalChain
# - LLMs: Claude (Anthropic) or local Ollama
#
# Install:
#   pip install streamlit langchain langchain-community langchain-anthropic \
#       chromadb sentence-transformers pypdf python-docx python-pptx openpyxl \
#       beautifulsoup4 lxml anthropic
#
# Run: streamlit run deci_int_langchain.py
#
# Notes:
# - Avoids heavy unstructured deps; graceful fallbacks used.
# - Keeps auto-index-on-change behavior via folder signature.
# - Preserves your sidebar settings + simple ChatGPT-style lane UI.
# - Based on your earlier structure/features. (Ref: your deci_int.py).  # (citation req) 

from __future__ import annotations

import os, io, re, gc, glob, time, uuid, base64, hashlib, logging
from dataclasses import dataclass
from typing import List, Tuple, Dict, Optional
from pathlib import Path

import streamlit as st

# ---- LangChain bits ---------------------------------------------------------
from langchain_community.vectorstores import Chroma
from langchain_community.embeddings import HuggingFaceEmbeddings
from langchain.text_splitter import RecursiveCharacterTextSplitter
from langchain.schema import Document
from langchain.chains import ConversationalRetrievalChain
from langchain.memory import ConversationBufferMemory

# LLMs
from langchain_anthropic import ChatAnthropic
try:
    from langchain_community.chat_models import ChatOllama  # preferred
except Exception:
    # fallback for older LangChain
    from langchain_community.llms import Ollama as ChatOllama

# Loaders (prefer light deps; fallback to simple readers)
from langchain_community.document_loaders import (
    TextLoader, PyPDFLoader, BSHTMLLoader, Docx2txtLoader, CSVLoader
)

import pandas as pd

# ======================================================================
# UI / THEME
# ======================================================================
st.set_page_config(page_title="LLM Chat • LangChain RAG", page_icon="💬", layout="wide")
logging.getLogger("chromadb").setLevel(logging.WARNING)

# ---- Branding helpers (same spirit as your app) -----------------------
def _resolve_logo_path() -> Optional[Path]:
    env_logo = os.getenv("ISOFT_LOGO_PATH")
    candidates = [
        Path.cwd() / "assets" / "isoft_logo.png",
        Path(env_logo).expanduser().resolve() if env_logo else None,
    ]
    for p in candidates:
        if p and p.exists():
            return p
    return None

def _resolve_avatar_paths() -> Tuple[Optional[Path], Optional[Path]]:
    env_user = os.getenv("USER_AVATAR_PATH")
    env_asst = os.getenv("ASSISTANT_AVATAR_PATH")
    user_candidates = [Path.cwd() / "assets" / "avatar.png",
                       Path(env_user).expanduser().resolve() if env_user else None]
    asst_candidates = [Path.cwd() / "assets" / "Forecast360.png",
                       Path(env_asst).expanduser().resolve() if env_asst else None]
    user = next((p for p in user_candidates if p and p.exists()), None)
    asst = next((p for p in asst_candidates if p and p.exists()), None)
    return user, asst

def _img_to_data_uri(path: Optional[Path]) -> Optional[str]:
    if not path or not path.exists():
        return None
    b64 = base64.b64encode(path.read_bytes()).decode("ascii")
    ext = (path.suffix.lower().lstrip(".") or "png")
    mime = "image/png" if ext in ("png", "apng") else ("image/jpeg" if ext in ("jpg", "jpeg") else "image/svg+xml")
    return f"data:{mime};base64,{b64}"

USER_AVATAR_PATH, ASSIST_AVATAR_PATH = _resolve_avatar_paths()
USER_AVATAR_URI = _img_to_data_uri(USER_AVATAR_PATH)
ASSIST_AVATAR_URI = _img_to_data_uri(ASSIST_AVATAR_PATH)

st.markdown(f"""
<style>
:root{{
  --bg:#f7f8fb; --sidebar-bg:#f5f7fb; --panel:#fff; --text:#0b1220;
  --muted:#5d6b82; --accent:#2563eb; --border:#e7eaf2;
  --bubble-user:#eef4ff; --bubble-assist:#f6f7fb;
}}
html, body, [data-testid="stAppViewContainer"]{{ background:var(--bg); color:var(--text); }}
section[data-testid="stSidebar"]{{ background:var(--sidebar-bg); border-right:1px solid var(--border); }}
main .block-container{{ padding-top:.6rem; }}
.container-narrow{{ max-width:1080px; margin:0 auto; }}
.chat-card{{ background:var(--panel); border:1px solid var(--border); border-radius:14px; box-shadow:0 6px 16px rgba(16,24,40,.05); overflow:hidden; }}
.chat-scroll{{ max-height: 58vh; overflow:auto; padding:.65rem .9rem; }}
.msg{{ display:flex; align-items:flex-start; gap:.65rem; margin:.45rem 0; }}
.avatar{{ width:32px; height:32px; border-radius:50%; border:1px solid var(--border); background-size:cover; background-position:center; background-repeat:no-repeat; flex:0 0 32px; }}
.avatar.user {{
  {"background-image:url('" + USER_AVATAR_URI + "');" if USER_AVATAR_URI else ""}
}}
.avatar.assistant {{
  {"background-image:url('" + ASSIST_AVATAR_URI + "');" if ASSIST_AVATAR_URI else ""}
}}
.bubble{{ border:1px solid var(--border); background:var(--bubble-assist); padding:.8rem .95rem; border-radius:12px; max-width:860px; white-space:pre-wrap; line-height:1.45; }}
.msg.user .bubble{{ background:var(--bubble-user); }}
.composer{{ padding:.6rem .75rem; border-top:1px solid var(--border); background:#fff; position:sticky; bottom:0; z-index:2; }}
.status-inline{{ width:100%; border:1px solid var(--border); background:#fafcff; border-radius:10px; padding:.5rem .7rem; font-size:.9rem; color:#111827; margin:.5rem 0 .8rem; }}
</style>
""", unsafe_allow_html=True)

# ======================================================================
# General helpers
# ======================================================================
TEXT_EXTS = {".txt", ".md", ".rtf", ".html", ".htm", ".json", ".xml"}
DOC_EXTS  = {".pdf", ".docx", ".csv", ".tsv", ".xlsx", ".xlsm", ".xltx", ".pptx"}
SUPPORTED_EXTS = TEXT_EXTS | DOC_EXTS

def get_kb_dir() -> str:
    kb = os.path.abspath(os.path.join(".", "KB"))
    os.makedirs(kb, exist_ok=True)
    return kb

def human_time(ms: float) -> str:
    return f"{ms:.0f} ms" if ms < 1000 else f"{ms/1000:.2f} s"

def stable_hash(s: str) -> str:
    return hashlib.sha256(s.encode("utf-8")).hexdigest()[:12]

def iter_files(folder: str) -> List[str]:
    paths: List[str] = []
    for ext in SUPPORTED_EXTS:
        paths.extend(glob.glob(os.path.join(folder, f"**/*{ext}"), recursive=True))
    return sorted(list(set(paths)))

def compute_kb_signature(folder: str) -> Tuple[str, int]:
    files = iter_files(folder)
    lines = []
    base = os.path.abspath(folder)
    for p in files:
        try:
            stt = os.stat(p)
            rel = os.path.relpath(os.path.abspath(p), base)
            lines.append(f"{rel}|{stt.st_size}|{int(stt.st_mtime)}")
        except Exception:
            continue
    lines.sort()
    raw = "\n".join(lines)
    return stable_hash(raw if raw else f"EMPTY-{time.time()}"), len(files)

# ======================================================================
# File -> Documents (LangChain loaders + safe fallbacks)
# ======================================================================
def _fallback_read(path: str) -> str:
    # Texty best-effort (keeps us independent of many extras)
    try:
        if path.lower().endswith((".xlsx", ".xlsm", ".xltx")):
            df = pd.read_excel(path)
            df = df.astype(str).iloc[:1000, :50]
            header = " | ".join(df.columns.tolist())
            body = "\n".join(" | ".join(row) for row in df.values.tolist())
            return f"{header}\n{body}"
        if path.lower().endswith((".csv", ".tsv")):
            # if CSVLoader fails, we’ll end up here
            df = pd.read_csv(path, sep="\t" if path.lower().endswith(".tsv") else ",")
            df = df.astype(str).iloc[:1000, :50]
            header = " | ".join(df.columns.tolist())
            body = "\n".join(" | ".join(row) for row in df.values.tolist())
            return f"{header}\n{body}"
        return Path(path).read_text(encoding="utf-8", errors="ignore")
    except Exception:
        try:
            return Path(path).read_bytes().decode("utf-8", errors="ignore")
        except Exception:
            return ""

def load_one(path: str) -> List[Document]:
    p = path.lower()
    try:
        if p.endswith(".pdf"):
            return PyPDFLoader(path).load()
        if p.endswith((".html", ".htm")):
            return BSHTMLLoader(path).load()
        if p.endswith(".docx"):
            return Docx2txtLoader(path).load()
        if p.endswith(".csv"):
            return CSVLoader(path).load()
        if p.endswith(".tsv"):
            return CSVLoader(path, csv_args={"delimiter": "\t"}).load()
        if p.endswith((".txt", ".md", ".json", ".xml", ".rtf", ".pptx", ".xlsx", ".xlsm", ".xltx")):
            # No first-class loader → fallback to text
            txt = _fallback_read(path)
            if not txt.strip():
                return []
            return [Document(page_content=txt, metadata={"source": path})]
        # Unknown extension → fallback
        txt = _fallback_read(path)
        if not txt.strip():
            return []
        return [Document(page_content=txt, metadata={"source": path})]
    except Exception:
        txt = _fallback_read(path)
        if not txt.strip():
            return []
        return [Document(page_content=txt, metadata={"source": path})]

def load_documents(folder: str) -> List[Document]:
    docs: List[Document] = []
    for path in iter_files(folder):
        docs.extend(load_one(path))
    return docs

# ======================================================================
# Indexing: TextSplitter + Embeddings + Chroma (via LangChain)
# ======================================================================
@dataclass
class ChunkingConfig:
    chunk_size: int = 1200
    chunk_overlap: int = 200

def index_folder_langchain(
    folder: str,
    persist_dir: str,
    collection_name: str,
    emb_model: str,
    chunk_cfg: ChunkingConfig,
) -> Tuple[int, int]:
    """
    Returns: (num_source_docs, num_chunks)
    """
    raw_docs = load_documents(folder)
    if not raw_docs:
        return (0, 0)

    splitter = RecursiveCharacterTextSplitter(
        chunk_size=chunk_cfg.chunk_size,
        chunk_overlap=chunk_cfg.chunk_overlap,
        separators=["\n\n", "\n", ". ", " "],
    )
    splat = splitter.split_documents(raw_docs)

    embeddings = HuggingFaceEmbeddings(model_name=emb_model)
    # Build / update vectorstore (idempotent)
    _ = Chroma.from_documents(
        documents=splat,
        embedding=embeddings,
        collection_name=collection_name,
        persist_directory=persist_dir,
    ).persist()

    gc.collect()
    return (len(raw_docs), len(splat))

def get_vectorstore(
    persist_dir: str,
    collection_name: str,
    emb_model: str,
) -> Chroma:
    embeddings = HuggingFaceEmbeddings(model_name=emb_model)
    return Chroma(
        collection_name=collection_name,
        persist_directory=persist_dir,
        embedding_function=embeddings,
    )

# ======================================================================
# LLM selection + ConversationalRetrievalChain
# ======================================================================
DEFAULT_OLLAMA = "llama3.2"
DEFAULT_CLAUDE = "claude-3-5-sonnet-20240620"  # or your preferred Claude SKU

def make_llm(backend: str, model_name: str, temperature: float):
    if backend.startswith("Claude"):
        return ChatAnthropic(model=model_name, temperature=temperature, max_tokens=800)
    # Ollama
    return ChatOllama(model=model_name, temperature=temperature)

def make_chain(vs: Chroma, llm, k: int):
    retriever = vs.as_retriever(search_kwargs={"k": k})
    memory = ConversationBufferMemory(memory_key="chat_history", return_messages=True)
    chain = ConversationalRetrievalChain.from_llm(
        llm=llm,
        retriever=retriever,
        memory=memory,
        return_source_documents=True,
        verbose=False,
    )
    return chain

# ======================================================================
# Settings defaults + Auto-index-or-refresh (signature-based)
# ======================================================================
def settings_defaults():
    kb_dir = get_kb_dir()
    return {
        "persist_dir": ".chroma",
        "collection_name": f"kb-{stable_hash(kb_dir)}",
        "base_folder": kb_dir,
        "emb_model": "sentence-transformers/all-MiniLM-L6-v2",
        "chunk_cfg": ChunkingConfig(),
        "backend": "Claude (Anthropic)",
        "ollama_model": DEFAULT_OLLAMA,
        "claude_model": DEFAULT_CLAUDE,
        "temperature": 0.2,
        "top_k": 5,
        "auto_index_min_interval_sec": 8,
    }

<<<<<<< HEAD
def auto_index_if_needed(status_placeholder: Optional[object] = None) -> Optional[Chroma]:
=======
# -------------------------------------------------------------------
# Auto-index (renders status inline on RHS) — NO st.status (no white pill)
# -------------------------------------------------------------------

def auto_index_if_needed(status_placeholder: Optional[object] = None) -> Optional["chromadb.Client"]:
    """
    Ensure the local Knowledge Base is indexed in Chroma when needed.
    Returns a chromadb client if available, otherwise None.
    """
>>>>>>> 447996d8
    folder = st.session_state.get("base_folder")
    persist = st.session_state.get("persist_dir")
    colname = st.session_state.get("collection_name")
    emb_model = st.session_state.get("emb_model")
    min_gap = int(st.session_state.get("auto_index_min_interval_sec", 8))

<<<<<<< HEAD
=======
    # Try to get Chroma client; if it fails, warn user and skip auto-indexing.
    try:
        client = get_chroma_client(persist)
    except Exception as e:
        try:
            st.warning(
                f"Chroma unavailable or failed to initialize: {e}. "
                "RAG features will be disabled. Check logs (/tmp/chroma-init-error.log) for details."
            )
        except Exception:
            pass
        return None

    # compute a signature for the KB (files + contents) to decide if re-index is needed
>>>>>>> 447996d8
    sig_now, file_count = compute_kb_signature(folder)
    last_sig = st.session_state.get("_kb_last_sig")
    last_time = float(st.session_state.get("_kb_last_index_ts", 0.0))
    now = time.time()

    need_index = (last_sig != sig_now) or (last_sig is None)
    throttled = (now - last_time) < min_gap
    target = status_placeholder if status_placeholder is not None else st

    vs = None
    if need_index and not throttled:
        try:
            target.markdown('<div class="status-inline">Indexing…</div>', unsafe_allow_html=True)
<<<<<<< HEAD
            n_docs, n_chunks = index_folder_langchain(
                folder=folder,
                persist_dir=persist,
                collection_name=colname,
                emb_model=emb_model,
                chunk_cfg=st.session_state.get("chunk_cfg", ChunkingConfig()),
=======
            n_docs, n_chunks = index_folder(
                folder=folder,
                client=client,
                collection_name=colname,
                embedding_model=emb_model,
                chunk_cfg=st.session_state.get("chunk_cfg", {}),
>>>>>>> 447996d8
            )

            # update session state bookkeeping
            st.session_state["_kb_last_sig"] = sig_now
            st.session_state["_kb_last_index_ts"] = now
            st.session_state["_kb_last_counts"] = {"files": file_count, "docs": n_docs, "chunks": n_chunks}
            label = f"Indexed: <b>{n_docs}</b> files processed, <b>{n_chunks}</b> chunks"
        except Exception as e:
            label = f"Auto-index failed: <b>{e}</b>"
        target.markdown(f'<div class="status-inline">{label}</div>', unsafe_allow_html=True)
    else:
        ts = st.session_state.get("_kb_last_index_ts")
        when = time.strftime("%Y-%m-%d %H:%M:%S", time.localtime(ts)) if ts else "—"
        target.markdown(
            f'<div class="status-inline">Auto-index is <b>ON</b> · Files: <b>{file_count}</b> · Last indexed: <b>{when}</b> · Collection: <code>{colname}</code></div>',
            unsafe_allow_html=True,
        )

<<<<<<< HEAD
    # Always return a handle (existing or fresh)
    try:
        vs = get_vectorstore(persist, colname, emb_model)
    except Exception:
        vs = None
    return vs

# ======================================================================
# Main App
# ======================================================================
=======
    return client
# -------------------------------------------------------------------
# Main
# -------------------------------------------------------------------
>>>>>>> 447996d8
def main():
    # Defaults
    for k, v in settings_defaults().items():
        st.session_state.setdefault(k, v)

    # Sidebar
    with st.sidebar:
        lp = _resolve_logo_path()
        if lp:
            try:
                st.image(str(lp), caption="iSOFT ANZ Pvt Ltd", use_container_width=True)
            except Exception:
                pass

        st.subheader("⚙️ Settings")
        st.caption("Auto-index is enabled. Edit paths/models below if needed.")

        st.session_state["base_folder"] = st.text_input("Knowledge Base", value=st.session_state["base_folder"])
        st.session_state["persist_dir"] = st.text_input("Chroma persist", value=st.session_state["persist_dir"])
        st.session_state["collection_name"] = st.text_input("Collection", value=st.session_state["collection_name"])

        st.session_state["emb_model"] = st.selectbox(
            "Embedding model",
            [
                "sentence-transformers/all-MiniLM-L6-v2",
                "sentence-transformers/all-MiniLM-L12-v2",
                "sentence-transformers/multi-qa-MiniLM-L6-cos-v1",
            ],
            index=0,
        )

        st.session_state["backend"] = st.radio("LLM", ["Claude (Anthropic)", "Ollama (local)"], index=0)
        if st.session_state["backend"].startswith("Claude"):
            st.session_state["claude_model"] = st.text_input("Claude model", value=st.session_state["claude_model"])
        else:
            st.session_state["ollama_model"] = st.text_input("Ollama model", value=st.session_state["ollama_model"])

        st.session_state["temperature"] = st.slider("Temperature", 0.0, 1.0, float(st.session_state["temperature"]), 0.05)
        st.session_state["top_k"] = st.slider("Top-K", 1, 15, int(st.session_state["top_k"]))
        st.session_state["auto_index_min_interval_sec"] = st.number_input(
            "Auto-index min interval (sec)", min_value=1, max_value=300,
            value=int(st.session_state["auto_index_min_interval_sec"]), step=1
        )

    # Hero / status
    st.markdown("### 💬 Chat with your Knowledge Base (LangChain RAG)")
    hero_status = st.container()
    vs = auto_index_if_needed(status_placeholder=hero_status)

    # Conversation state
    st.session_state.setdefault("messages", [
        {"role": "assistant", "content": "Hi! Ask anything about your Knowledge Base."}
    ])

    # Chat lane
    st.markdown('<div class="chat-card">', unsafe_allow_html=True)
    st.markdown('<div class="chat-scroll">', unsafe_allow_html=True)
    for m in st.session_state["messages"]:
        who = "user" if m["role"] == "user" else "assistant"
        st.markdown(
            f'<div class="msg {who}"><div class="avatar {who}"></div><div class="bubble">{m["content"]}</div></div>',
            unsafe_allow_html=True
        )
    st.markdown('</div>', unsafe_allow_html=True)

    st.markdown('<div class="composer">', unsafe_allow_html=True)
    c1, c2 = st.columns([1, 0.2])
    with c1:
        user_text = st.text_area("Message", key="compose_input", placeholder="Type your question…", label_visibility="collapsed")
    with c2:
        send = st.button("Send", use_container_width=True)
    st.markdown('</div>', unsafe_allow_html=True)
    st.markdown('</div>', unsafe_allow_html=True)

    # Handle send
    if send and user_text and user_text.strip():
        query = user_text.strip()
        st.session_state["messages"].append({"role": "user", "content": query})

        if vs is None:
            st.session_state["messages"].append({"role": "assistant", "content": "Vector store unavailable. Check your settings and try again."})
            st.rerun()

        # LLM
        backend = st.session_state["backend"]
        model_name = st.session_state["claude_model"] if backend.startswith("Claude") else st.session_state["ollama_model"]
        llm = make_llm(backend, model_name, float(st.session_state["temperature"]))

        # Chain
        chain = make_chain(vs, llm, int(st.session_state["top_k"]))

        t0 = time.time()
        try:
            result = chain.invoke({"question": query})
            answer = result.get("answer", "").strip() or "(no answer)"
            sources = result.get("source_documents", []) or []
            cited = []
            for i, d in enumerate(sources, start=1):
                src = (d.metadata or {}).get("source", "unknown")
                cited.append(f"[{i}] {src}")
            citation_block = ("\n\nSources:\n" + "\n".join(cited)) if cited else ""
            msg = f"{answer}{citation_block}\n\n_(Answered in {human_time((time.time()-t0)*1000)})_"
        except Exception as e:
            msg = f"RAG error: {e}"
        st.session_state["messages"].append({"role": "assistant", "content": msg})
        st.session_state["compose_input"] = ""
        st.rerun()

if __name__ == "__main__":
    main()<|MERGE_RESOLUTION|>--- conflicted
+++ resolved
@@ -314,42 +314,13 @@
         "auto_index_min_interval_sec": 8,
     }
 
-<<<<<<< HEAD
 def auto_index_if_needed(status_placeholder: Optional[object] = None) -> Optional[Chroma]:
-=======
-# -------------------------------------------------------------------
-# Auto-index (renders status inline on RHS) — NO st.status (no white pill)
-# -------------------------------------------------------------------
-
-def auto_index_if_needed(status_placeholder: Optional[object] = None) -> Optional["chromadb.Client"]:
-    """
-    Ensure the local Knowledge Base is indexed in Chroma when needed.
-    Returns a chromadb client if available, otherwise None.
-    """
->>>>>>> 447996d8
     folder = st.session_state.get("base_folder")
     persist = st.session_state.get("persist_dir")
     colname = st.session_state.get("collection_name")
     emb_model = st.session_state.get("emb_model")
     min_gap = int(st.session_state.get("auto_index_min_interval_sec", 8))
 
-<<<<<<< HEAD
-=======
-    # Try to get Chroma client; if it fails, warn user and skip auto-indexing.
-    try:
-        client = get_chroma_client(persist)
-    except Exception as e:
-        try:
-            st.warning(
-                f"Chroma unavailable or failed to initialize: {e}. "
-                "RAG features will be disabled. Check logs (/tmp/chroma-init-error.log) for details."
-            )
-        except Exception:
-            pass
-        return None
-
-    # compute a signature for the KB (files + contents) to decide if re-index is needed
->>>>>>> 447996d8
     sig_now, file_count = compute_kb_signature(folder)
     last_sig = st.session_state.get("_kb_last_sig")
     last_time = float(st.session_state.get("_kb_last_index_ts", 0.0))
@@ -363,24 +334,13 @@
     if need_index and not throttled:
         try:
             target.markdown('<div class="status-inline">Indexing…</div>', unsafe_allow_html=True)
-<<<<<<< HEAD
             n_docs, n_chunks = index_folder_langchain(
                 folder=folder,
                 persist_dir=persist,
                 collection_name=colname,
                 emb_model=emb_model,
                 chunk_cfg=st.session_state.get("chunk_cfg", ChunkingConfig()),
-=======
-            n_docs, n_chunks = index_folder(
-                folder=folder,
-                client=client,
-                collection_name=colname,
-                embedding_model=emb_model,
-                chunk_cfg=st.session_state.get("chunk_cfg", {}),
->>>>>>> 447996d8
             )
-
-            # update session state bookkeeping
             st.session_state["_kb_last_sig"] = sig_now
             st.session_state["_kb_last_index_ts"] = now
             st.session_state["_kb_last_counts"] = {"files": file_count, "docs": n_docs, "chunks": n_chunks}
@@ -396,7 +356,6 @@
             unsafe_allow_html=True,
         )
 
-<<<<<<< HEAD
     # Always return a handle (existing or fresh)
     try:
         vs = get_vectorstore(persist, colname, emb_model)
@@ -407,12 +366,6 @@
 # ======================================================================
 # Main App
 # ======================================================================
-=======
-    return client
-# -------------------------------------------------------------------
-# Main
-# -------------------------------------------------------------------
->>>>>>> 447996d8
 def main():
     # Defaults
     for k, v in settings_defaults().items():
